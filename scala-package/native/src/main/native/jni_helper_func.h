#include <jni.h>

#ifndef MXNET_SCALA_JNI_HELPER_FUNC_H
#define MXNET_SCALA_JNI_HELPER_FUNC_H

jlong getLongField(JNIEnv *env, jobject obj) {
  jclass refClass = env->FindClass("ml/dmlc/mxnet/Base$RefLong");
  jfieldID refFid = env->GetFieldID(refClass, "value", "J");
  return env->GetLongField(obj, refFid);
}

jint getIntField(JNIEnv *env, jobject obj) {
  jclass refClass = env->FindClass("ml/dmlc/mxnet/Base$RefInt");
  jfieldID refFid = env->GetFieldID(refClass, "value", "I");
  return env->GetIntField(obj, refFid);
}

void setIntField(JNIEnv *env, jobject obj, jint value) {
  jclass refClass = env->FindClass("ml/dmlc/mxnet/Base$RefInt");
  jfieldID refFid = env->GetFieldID(refClass, "value", "I");
  env->SetIntField(obj, refFid, value);
}

<<<<<<< HEAD
void setLongField(JNIEnv *env, jobject obj, jlong value) {
  jclass refClass = env->FindClass("ml/dmlc/mxnet/Base$RefLong");
  jfieldID refFid = env->GetFieldID(refClass, "value", "J");
  env->SetLongField(obj, refFid, value);
}
=======
void setStringField(JNIEnv *env, jobject obj, const char *value) {
  jclass refClass = env->FindClass("ml/dmlc/mxnet/Base$RefString");
  jfieldID refFid = env->GetFieldID(refClass, "value", "Ljava/lang/String;");
  env->SetObjectField(obj, refFid, env->NewStringUTF(value));
}

>>>>>>> ee51492c
#endif<|MERGE_RESOLUTION|>--- conflicted
+++ resolved
@@ -21,18 +21,15 @@
   env->SetIntField(obj, refFid, value);
 }
 
-<<<<<<< HEAD
 void setLongField(JNIEnv *env, jobject obj, jlong value) {
   jclass refClass = env->FindClass("ml/dmlc/mxnet/Base$RefLong");
   jfieldID refFid = env->GetFieldID(refClass, "value", "J");
   env->SetLongField(obj, refFid, value);
 }
-=======
+
 void setStringField(JNIEnv *env, jobject obj, const char *value) {
   jclass refClass = env->FindClass("ml/dmlc/mxnet/Base$RefString");
   jfieldID refFid = env->GetFieldID(refClass, "value", "Ljava/lang/String;");
   env->SetObjectField(obj, refFid, env->NewStringUTF(value));
 }
-
->>>>>>> ee51492c
 #endif