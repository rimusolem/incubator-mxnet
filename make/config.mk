--- conflicted
+++ resolved
@@ -215,16 +215,14 @@
 # Create C++ interface package
 USE_CPP_PACKAGE = 0
 
-<<<<<<< HEAD
-# Python executable. Needed for cython target
-PYTHON = python
-=======
 # Use int64_t type to represent the total number of elements in a tensor
 # This will cause performance degradation reported in issue #14496
 # Set to 1 for large tensor with tensor size greater than INT32_MAX i.e. 2147483647
 # Note: the size of each dimension is still bounded by INT32_MAX
 USE_INT64_TENSOR_SIZE = 0
->>>>>>> 372f5310
+
+# Python executable. Needed for cython target
+PYTHON = python
 
 #----------------------------
 # plugins
