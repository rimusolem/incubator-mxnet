--- conflicted
+++ resolved
@@ -767,31 +767,14 @@
     nosetests-2.7 $NOSE_COVERAGE_ARGUMENTS --with-xunit --xunit-file nosetests_gpu.xml --verbose tests/python/gpu
 }
 
-<<<<<<< HEAD
-tutorialtest_ubuntu_python3_gpu() {
-    set -ex
-    cd /work/mxnet/docs
-    export MXNET_DOCS_BUILD_MXNET=0
-    make html
-    export MXNET_STORAGE_FALLBACK_LOG_VERBOSE=0
+unittest_ubuntu_python3_gpu() {
+    set -ex
+    export PYTHONPATH=./python/
+    export MXNET_MKLDNN_DEBUG=1 # Ignored if not present
+    export MXNET_STORAGE_FALLBACK_LOG_VERBOSE=0
+    export CUDNN_VERSION=7.0.3
     export MXNET_ENABLE_CYTHON=0
-    export PYTHONPATH=/work/mxnet/python/
-    export MXNET_TUTORIAL_TEST_KERNEL=python3
-    cd /work/mxnet/tests/tutorials
-    nosetests-3.4 $NOSE_COVERAGE_ARGUMENTS --with-xunit --xunit-file nosetests_tutorials.xml test_tutorials.py --nologcapture
-}
-
-tutorialtest_ubuntu_python2_gpu() {
-    set -ex
-    cd /work/mxnet/docs
-    export MXNET_DOCS_BUILD_MXNET=0
-    make html
-    export MXNET_STORAGE_FALLBACK_LOG_VERBOSE=0
-    export MXNET_ENABLE_CYTHON=0
-    export PYTHONPATH=/work/mxnet/python/
-    export MXNET_TUTORIAL_TEST_KERNEL=python2
-    cd /work/mxnet/tests/tutorials
-    nosetests-3.4 $NOSE_COVERAGE_ARGUMENTS --with-xunit --xunit-file nosetests_tutorials.xml test_tutorials.py --nologcapture
+    nosetests-3.4 $NOSE_COVERAGE_ARGUMENTS --with-xunit --xunit-file nosetests_gpu.xml --verbose tests/python/gpu
 }
 
 unittest_ubuntu_python3_gpu_cython() {
@@ -803,18 +786,6 @@
     export MXNET_ENABLE_CYTHON=1
     export MXNET_ENFORCE_CYTHON=1
     check_cython 3
-    nosetests-3.4 $NOSE_COVERAGE_ARGUMENTS --with-xunit --xunit-file nosetests_gpu.xml --verbose tests/python/gpu
-}
-
-=======
->>>>>>> 498e03da
-unittest_ubuntu_python3_gpu() {
-    set -ex
-    export PYTHONPATH=./python/
-    export MXNET_MKLDNN_DEBUG=1 # Ignored if not present
-    export MXNET_STORAGE_FALLBACK_LOG_VERBOSE=0
-    export CUDNN_VERSION=7.0.3
-    export MXNET_ENABLE_CYTHON=0
     nosetests-3.4 $NOSE_COVERAGE_ARGUMENTS --with-xunit --xunit-file nosetests_gpu.xml --verbose tests/python/gpu
 }
 
