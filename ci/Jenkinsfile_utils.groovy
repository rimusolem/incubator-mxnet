--- conflicted
+++ resolved
@@ -67,12 +67,8 @@
   sh """
 set +e
 echo "Packing ${libs} into ${name}"
-<<<<<<< HEAD
 for i in \$(echo ${libs} | sed -e 's/,/ /g'); do md5sum \$i; done
-=======
-echo ${libs} | sed -e 's/,/ /g' | xargs md5sum
 return 0
->>>>>>> 3c4a97dd
 """
   stash includes: libs, name: name
 
@@ -90,12 +86,8 @@
   sh """
 set +e
 echo "Unpacked ${libs} from ${name}"
-<<<<<<< HEAD
 for i in \$(echo ${libs} | sed -e 's/,/ /g'); do md5sum \$i; done
-=======
-echo ${libs} | sed -e 's/,/ /g' | xargs md5sum
 return 0
->>>>>>> 3c4a97dd
 """
   if (include_gcov_data) {
     // Restore GCNO files that are required for GCOV to operate during runtime
